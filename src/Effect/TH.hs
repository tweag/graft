{-# LANGUAGE FlexibleInstances #-}
{-# LANGUAGE LambdaCase #-}
{-# LANGUAGE TemplateHaskell #-}
{-# LANGUAGE TupleSections #-}

module Effect.TH
  ( makeEffect,
    makeReification,
    makeInterpretation,
  )
where

import Control.Monad
import Data.Bifunctor
import Data.Char (toLower)
<<<<<<< HEAD
import qualified Data.Map as Map
import Effect
=======
import Effect.Internal
>>>>>>> fea08cb9
import Language.Haskell.TH
import Language.Haskell.TH.Datatype

-- | Automatically write "reification" and "interpretation" instances for an
-- effect type and its associated class of monads.
--
-- Assume a class definition like
--
-- > class (SomeConstraint a, MonadBar b m) => MonadFoo a b m
--
-- and an effect type defined like
--
-- > data MonadFooEffect a b :: Effect
--
-- Then the macro
--
-- > makeEffect ''MonadFoo ''MonadFooEffect
--
-- will expand into two instance definitions:
--
-- 1. The "reification" instance
--
-- > instance (SomeConstraint a,
-- >           EffectInject (MonadBarEffect b) ops,
-- >           EffectInject (MonadFooEffect a b) ops)
-- >   => MonadFoo a b (AST ops)
--
-- says that an 'AST' whose list @ops@ of effect types contains
-- @MonadFooEffect@ is a @MonadFoo@. In order for this instance to make sense,
-- though, we'll have to add at least satisfy the constraints that were already
-- there on the class definition of @MonadFoo@. Therefore, we have to add
--
-- - @SomeConstraint a@,
--
-- - a constraint that implies @MonadBar b (AST ops)@: That is the reason for
--   the constraint @EffectInject (MonadBarEffect b) ops@. This macro assumes
--   that the only way for an 'AST' to become a @MonadX@ for some @X@ is to
--   contain the correct effect type @MonadXEffect@. That is we employ a
--
-- __naming convention__: The effect type corresponding to the class @X@ is
-- called @XEffect@. For example, 'MonadError' corresponds to
-- 'MonadErrorEffect'.
--
-- while we're at it, there's another
--
-- __naming convention__: The names of the constructors of @XEffect@ must be
-- exactly the names of the methods of the class @X@, just starting with an
-- upper-case letter.
--
-- 2.  the "interpretation" instance
--
-- > instance (MonadFoo a b m) => InterpretEffect m (MonadFooEffect a b)
--
-- says that for any @MonadFoo a b m@, we can interpret the effects described
-- by @MonadFooEffect a b@ into @m@.
--
--
-- /remark for the general case/: This macro works by using the "additional
-- constraints" arguments to 'makeReification' and 'makeInterpretation'. If you
-- want to generate the instances with other constraints, you'll have to use
-- these two macros directly.
makeEffect :: Name -> Name -> Q [Dec]
makeEffect className effectName = do
  ClassI (ClassD ctx _ vars _ _) _ <- reify className
  let names =
        map
          ( \case
              PlainTV x _ -> x
              KindedTV x _ _ -> x
          )
          vars
      -- The context of the class definition (i.e. its constraints, as a
      -- function of the type variables used. The list of 'Name's containss all
      -- of the "extra" type variables, and the singular 'Name' is the name of
      -- the monad @m@.
      ctxAsFunction :: [Name] -> Name -> [Type]
      ctxAsFunction extraNames mName =
        applySubstitution
          (Map.fromList $ zip names (VarT <$> extraNames ++ [mName]))
          ctx
  d1 <- makeReification (reificationExtraConstraints ctxAsFunction) className effectName
  d2 <- makeInterpretation (interpretationExtraConstraints ctxAsFunction) className effectName
  return $ d1 ++ d2
  where
    reificationExtraConstraints,
      interpretationExtraConstraints ::
        ([Name] -> Name -> [Type]) -> [Name] -> Name -> Q Type

    reificationExtraConstraints ctx extraNames opsName = do
      dummyName <- newName "dummy"
      bigTuple
        <$> mapMaybeM
          ( \constraint ->
              if dummyName `elem` freeVariables constraint
                then case constraint of
                  AppT c x
                    | x == VarT dummyName ->
                        if c /= ConT ''Monad
                          then Just <$> [t|EffectInject $(return (onFirst mkEffectName c)) $(varT opsName)|]
                          else return Nothing
                  _ -> error $ "The class '" ++ nameBase className ++ "' has a constraint where the \"monad\" argument isn't the last. The TH can't (yet) handle this. Try using 'makeInterpretation' and 'makeReification' directly"
                else return $ Just constraint
          )
          (ctx extraNames dummyName)

    interpretationExtraConstraints _ _ _ = [t|()|]

    -- on a type constructor applied to some arguments apply some
    -- transformation to the name of the constructor
    onFirst :: (Name -> Name) -> Type -> Type
    onFirst f (ConT n) = ConT $ f n
    onFirst f (AppT a b) = AppT (onFirst f a) b
    onFirst _ _ = error "expected a type constructor applied to some arguments"

    -- make a big tuple of the form (...((((), a), b), c) ...) out of a list like [a, b, c]
    bigTuple :: [Type] -> Type
    bigTuple = foldl (\a b -> AppT (AppT (TupleT 2) a) b) (TupleT 0)

-- | Write a "reification" instance for an effect type. Such an instance
-- allows writing 'AST's containing effects of that type using the syntax of
-- a class like 'MonadError', 'MonadState'...
--
-- For example, given the effect type
--
-- > data ErrorEffect e m a where
-- >   ThrowError :: e -> ErrorEffect e m a
-- >   CatchError :: m a -> (e -> m a) -> ErrorEffect e m a
--
-- the TH splice
--
-- > makeReification
-- >   (\[e] ops -> [t|SomeConstraint $(varT e) $(varT ops)|])
-- >   ''MonadError
-- >   ''ErrorEffect
--
-- will expand into an instance like
--
-- > instance (SomeConstraint e ops, EffectInject (ErrorEffect e) ops) => MonadError e (AST ops) where
-- >   throwError err = astInject (ThrowError err)
-- >   catchError acts handler = astInject (CatchError acts handler)
--
-- For this to work, it is expected that:
--
-- - The first quoted type passed to the splice is the class that you want to
--   use for your syntax. Its kind should be @(* -> *) -> Constraint@
--
-- - The second quoted type is the effect type.
--   Its kind should be @(* -> *) -> * -> *@.
--
-- - The constructor names of the effect type are exactly the method names
--   of the class, just beginning with an upper case letter.
makeReification ::
  -- | additional constraints for the instance head, depending on the names of
  -- extra type variables belonging to the effect type, and of @ops@
  ([Name] -> Name -> Q Type) ->
  -- | class name
  Name ->
  -- | the effect type
  Name ->
  Q [Dec]
makeReification qExtraConstraints className effectName = do
  opsName <- newName "ops"
  let ops = VarT opsName
  DatatypeInfo
    { datatypeInstTypes = instTypes, -- we expect at least two types here, namely the "nesting" monad, and the return value
      datatypeCons = constructors
    } <-
    reifyDatatype effectName
  let tyVarNames =
        -- all type variables that the type constructor is applied to
        map
          ( \case
              VarT name -> name
              SigT (VarT name) _ -> name
              _ -> error "effect datatype declaration must only have type variables"
          )
          instTypes
  let extraTyVarNames = case reverse tyVarNames of
        _ : _ : l -> reverse l
        _ -> error "expecting at least two type arguments in effect type"
  extraConstraints <- qExtraConstraints extraTyVarNames opsName
  methodImplementations <- mapM (matchAndHandleConstructor opsName extraTyVarNames) constructors
  return
    [ InstanceD
        Nothing
        [ extraConstraints,
          AppT
            ( AppT
                (ConT ''EffectInject)
                ( foldl
                    (\t n -> AppT t (VarT n))
                    (ConT effectName)
                    extraTyVarNames
                )
            )
            ops
        ]
        ( AppT
            ( foldl
                (\t n -> AppT t (VarT n))
                (ConT className)
                extraTyVarNames
            )
            (AppT (ConT ''AST) ops)
        )
        methodImplementations
    ]
  where
    matchAndHandleConstructor :: Name -> [Name] -> ConstructorInfo -> Q Dec
    matchAndHandleConstructor _ _ ConstructorInfo {constructorVariant = InfixConstructor} =
      error "infix constructors for effects not (yet) supported"
    matchAndHandleConstructor
      opsName
      extraTyVarNames
      ConstructorInfo {constructorName = name, constructorFields = argTypes} =
        handleConstructor opsName extraTyVarNames name (length argTypes)

    handleConstructor :: Name -> [Name] -> Name -> Int -> Q Dec
    handleConstructor opsName extraTyVarNames cName argc = do
      varNames <- replicateM argc (newName "x")
      return $
        FunD
          (lowerFirst cName)
          [ Clause
              (map VarP varNames)
              ( NormalB
                  $ AppE
                    ( AppTypeE
                        ( AppTypeE
                            (VarE 'astInject)
                            ( foldl
                                (\t n -> AppT t (VarT n))
                                (ConT effectName)
                                extraTyVarNames
                            )
                        )
                        (VarT opsName)
                    )
                  $ foldl
                    (\expr argName -> AppE expr (VarE argName))
                    (ConE cName)
                    varNames
              )
              []
          ]

-- | Write an "interpretation" instance for an effect type. Such an instance
-- allows one to evaluate 'AST's using the effect type. (For example, using 'interpretAST')
--
-- For example, given the effect type
--
-- > data ErrorEffect e m a where
-- >   ThrowError :: e -> ErrorEffect e m a
-- >   CatchError :: m a -> (e -> m a) -> ErrorEffect e m a
--
-- the TH splice
--
-- > makeInterpretation (\[e] m -> [t|SomeConstraint $(varT e) $(varT m)|]) [t|ErrorEffect $(varT (mkName "e"))|]
--
-- will expand into an instance like
--
-- > instance (SomeConstraint e m, MonadError e m) => InterpretEffect m (ErrorEffect e) where
-- >   interpretEffect _ (ThrowError err) = throwError @e err
-- >   interpretEffect evalAST (CatchError acts handler) = catchError @e (evalAST acts) (evalAST . handler)
--
-- For this to work, it is expected that:
--
-- - The first quoted type passed to the splice is the class of monads that yow
--   want to interpret the effect into. Its kind should be @(* -> *) ->
--   Constraint@
--
-- - The second quoted type is the effect type.
--   Its kind should be @(* -> *) -> * -> *@.
--
-- - The constructor names of the effect type are exactly the method names
--   of the class, just beginning with an upper case letter.
--
-- - The arguments of constructors of the effect type only use @m@ in
--   positive positions. This is not a restriction of the TemplateHaskell, but a
--   restriction of the library. You can only "nest" 'AST's in positive position.
--
-- - For now, the TemplateHaskell works only if the arguments of constructors
--   of the effect type only use the following type constructors:
--     - The name of the "nesting" monad (here, that's @m@) applied to some type
--     - Function Types (i.e. @->@, or 'ArrowT' in TH)
--     - List Types (i.e. 'ListT' in TH)
--     - @Maybe@, @Either@, or @(,)@ applied to some type(s)
--     - @IO@ applied to some type
--     - Parenheses (i.e. 'ParensT' in TH)
--     - Type Variables (i.e. 'VarT' in TH)
--     - Type Constructors of types of kind @*@
makeInterpretation ::
  -- | additional constraints for the instance head, depending on the names of
  -- extra type variables belonging to the effect type, and of @m@
  ([Name] -> Name -> Q Type) ->
  -- | class name
  Name ->
  -- | effect type name
  Name ->
  Q [Dec]
makeInterpretation qExtraConstraints className effectName = do
  mName <- newName "m"
  let m = VarT mName
  DatatypeInfo
    { datatypeInstTypes = instTypes, -- we expect at least two types here, namely the "nesting" monad, and the return value
      datatypeCons = constructors
    } <-
    reifyDatatype effectName
  let tyVarNames =
        -- all type variables that the type constructor is applied to
        map
          ( \case
              VarT name -> name
              SigT (VarT name) _ -> name
              _ -> error "effect datatype declaration must only have type variables"
          )
          instTypes
  let (nestVarName, extraTyVarNames) = case reverse tyVarNames of
        _ : x : l -> (x, reverse l)
        _ -> error "expecting at least two type arguments in effect type"
  extraConstraints <- qExtraConstraints extraTyVarNames mName
  implementation <- FunD 'interpretEffect <$> mapM (matchAndHandleConstructor extraTyVarNames nestVarName) constructors
  return
    [ InstanceD
        Nothing
        [ extraConstraints,
          foldl
            (\t n -> AppT t (VarT n))
            (ConT className)
            (extraTyVarNames ++ [mName])
        ]
        ( AppT
            (AppT (ConT ''InterpretEffect) m)
            (foldl (\t n -> AppT t (VarT n)) (ConT effectName) extraTyVarNames)
        )
        [implementation]
    ]
  where
    matchAndHandleConstructor :: [Name] -> Name -> ConstructorInfo -> Q Clause
    matchAndHandleConstructor _ _ ConstructorInfo {constructorVariant = InfixConstructor} =
      error "infix constructors for effects not (yet) supported"
    matchAndHandleConstructor
      extraTyVarNames
      nestVarName
      ConstructorInfo {constructorName = name, constructorFields = argTypes} =
        handleConstructor extraTyVarNames nestVarName name argTypes

    handleConstructor :: [Name] -> Name -> Name -> [Type] -> Q Clause
    handleConstructor extraTyVarNames nestVarName cName argTypes = do
      varNames <- replicateM (length argTypes) (newName "x")
      evalASTName <- newName "evalAST"
      handledArguments <-
        mapM
          ( \(argType, varName) ->
              handleConstructorArg True nestVarName evalASTName argType (VarE varName)
          )
          (zip argTypes varNames)
      return $
        Clause
          [ if any snd handledArguments
              then VarP evalASTName
              else WildP,
            ConP cName [] (map VarP varNames)
          ]
          ( NormalB $
              foldl
                (\f (x, _) -> AppE f x)
                (foldl (\e v -> AppTypeE e (VarT v)) (VarE . lowerFirst $ cName) extraTyVarNames)
                handledArguments
          )
          []

-- | Helper function for 'makeInterpretation'. This is a hairy one, so let me
-- explain:
--
-- Assume your effect type is defined by something like
--
-- > data Quux m a where
-- >   Quux :: Either (m a, IO x) [b -> m a] -> Quux m a
--
-- (The precise types don't matter, they're just there to illustrate the level
-- of complexity we might encounter.) Then, the "interpretation" instance takes
-- the form
--
-- > instance SomeConstraint m => InterpretEffect m Quux where
-- >   interpretEffect evalAST (Quux arg) = quux arg'
--
-- where @arg@ will be of type
--
-- > Either (AST ops a, IO x) [b -> AST ops a]
--
-- What this function accomplishes is generate the term @arg'@ of type
--
-- > Either (m a, IO a) [b -> m a]
--
-- (where @m@ is the "domain of interpretation" in the instance). Note that the
-- difference between these two types is just that @AST ops@ is replaced by
-- @m@. We can write @arg'@ given @arg@, because we have the function
--
-- > evalAST :: AST ops a -> m a
--
-- which allows us to transform every /positive/ occurrence of @AST ops a@ into
-- @m a@. (To see why negative positions don't work, assume we have @arg :: AST
-- ops a -> b@. Given only @evalAST@, we'll not be able to construct a function
-- of type @m a -> b@.)
handleConstructorArg ::
  -- | Are we in a positive position at the moment?
  Bool ->
  -- | 'Name' of the "nesting" monad in the effect type definition (this is
  -- the penultimate argument of the effect type, the one of kind @* -> *@).
  Name ->
  -- | 'Name' of the function @evalAST@ that evaluates "nested" 'AST's in effects
  Name ->
  -- | Type of the constructor argument we're currently handling
  Type ->
  -- | expression we're slowly building up while traversing the type
  Exp ->
  -- | final expression, together with a boolean that indicates whether we used
  -- @evalAST@
  Q (Exp, Bool)
--
-- If the type of the constructor argument is @m a@, where @m@ is the "nesting"
-- monad, we'll have to use @evalAST@. (But only in positive positions)
--
handleConstructorArg polarity nestName evalASTName (AppT (VarT x) _) expr
  | x == nestName =
      if polarity
        then (,True) <$> [e|$(varE evalASTName) $(return expr)|]
        else error "effect nesting in negative position"
--
-- If the type of the constructor argument of the form @l -> r@, we'll have to
-- pre- and post-compose with the correct functions in order to turn all @AST
-- ops a@ into @m a@. Luckily, we can compute these functions recursively from
-- the shapes of @l@ and @r@.
--
-- Note that we'll have to flip the polarity for the left side!
--
handleConstructorArg polarity nestName evalASTName (AppT (AppT ArrowT l) r) expr = do
  aName <- newName "a"
  (le, evalASTusedL) <- handleConstructorArg (not polarity) nestName evalASTName l (VarE aName)
  (re, evalASTusedR) <- handleConstructorArg polarity nestName evalASTName r (VarE aName)
  (,evalASTusedL || evalASTusedR)
    <$> [e|(\ $(varP aName) -> $(return re)) . $(return expr) . (\ $(varP aName) -> $(return le))|]
--
-- The trick to recursively compute the correct functions to apply to subtypes
-- and then combine them works for constructor arguments of the shapes @[...]@,
-- @Maybe ...@, @Either ... ...@, and @(..., ...)@.
--
-- The general pattern to note is that
--
-- - @[]@ and @Maybe@ are functors, so if we know how to transform a single
--   element, we can just use @fmap@
--
-- - @Either@ and @(,)@ are 'Bifunctor's, so we can use 'bimap'
--
-- - @->@ is also a bifunctor (in the category-theoretical sense), namely the
--   Hom-functor. The only difference to the other two bifunctors is the fact
--   that it is contravariant in its first argument, but the "pre- and
--   post-composition operation" /is/ its 'bimap'.
--
handleConstructorArg polarity nestName evalASTName (AppT ListT t) expr = do
  aName <- newName "a"
  (te, evalASTused) <- handleConstructorArg polarity nestName evalASTName t (VarE aName)
  (,evalASTused) <$> [e|map (\ $(varP aName) -> $(return te)) $(return expr)|]
handleConstructorArg polarity nestName evalASTName (AppT (ConT x) t) expr
  | x == ''Maybe = do
      aName <- newName "a"
      (te, evalASTused) <- handleConstructorArg polarity nestName evalASTName t (VarE aName)
      (,evalASTused) <$> [e|fmap (\ $(varP aName) -> $(return te)) $(return expr)|]
handleConstructorArg polarity nestName evalASTName (AppT (AppT x l) r) expr
  | x == ConT ''Either || x == TupleT 2 = do
      aName <- newName "a"
      (le, evalASTusedL) <- handleConstructorArg polarity nestName evalASTName l (VarE aName)
      (re, evalASTusedR) <- handleConstructorArg polarity nestName evalASTName r (VarE aName)
      (,evalASTusedL || evalASTusedR)
        <$> [e|bimap (\ $(varP aName) -> $(return le)) (\ $(varP aName) -> $(return re)) $(return expr)|]
--
-- If the type of the constructor argument is @IO a@, there's nothing to do.
-- Just keep it.
--
handleConstructorArg _polarity _nestName _evalASTName (AppT (ConT x) _) expr
  | x == ''IO = return (expr, False)
--
-- Parentheses can be ignored.
--
handleConstructorArg polarity nestName evalASTName (ParensT t) expr =
  handleConstructorArg polarity nestName evalASTName t expr
--
-- For a solidary type variable or type constructor there's nothing to do.
--
handleConstructorArg _ _ _ (VarT _) expr = return (expr, False)
handleConstructorArg _ _ _ (ConT _) expr = return (expr, False)
--
-- catchall for all types that we can't handle at the moment.
--
handleConstructorArg _ _ _ t _ = error $ "Effect argument type of this shape is not (yet) supported: " ++ show t

-- * Helper functions

-- | Transform a name so that the first letter is lower case.
lowerFirst :: Name -> Name
lowerFirst = mkName . lowerFirstString . nameBase
  where
    lowerFirstString (c : cs) = toLower c : cs
    lowerFirstString [] = error "empty name. This can't happen unless I wrote some very weird TemplateHaskell."

-- | Get the corresponding effect name for the name of a class. The naming
-- scheme is that @X@ will correspond to @XEffect@.
mkEffectName :: Name -> Name
mkEffectName = mkName . (++ "Effect") . nameBase

mapMaybeM :: (Monad m) => (a -> m (Maybe b)) -> [a] -> m [b]
mapMaybeM _ [] = return []
mapMaybeM f (x : xs) = do
  my <- f x
  case my of
    Nothing -> mapMaybeM f xs
    Just y -> (y :) <$> mapMaybeM f xs<|MERGE_RESOLUTION|>--- conflicted
+++ resolved
@@ -13,12 +13,7 @@
 import Control.Monad
 import Data.Bifunctor
 import Data.Char (toLower)
-<<<<<<< HEAD
-import qualified Data.Map as Map
-import Effect
-=======
 import Effect.Internal
->>>>>>> fea08cb9
 import Language.Haskell.TH
 import Language.Haskell.TH.Datatype
 
