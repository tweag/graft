{-# LANGUAGE AllowAmbiguousTypes #-}
{-# LANGUAGE ConstraintKinds #-}
{-# LANGUAGE DataKinds #-}
{-# LANGUAGE FlexibleContexts #-}
{-# LANGUAGE FlexibleInstances #-}
{-# LANGUAGE GADTs #-}
{-# LANGUAGE KindSignatures #-}
{-# LANGUAGE MultiParamTypeClasses #-}
{-# LANGUAGE ScopedTypeVariables #-}
{-# LANGUAGE TemplateHaskell #-}
{-# LANGUAGE TypeApplications #-}
{-# OPTIONS_GHC -Wno-type-defaults #-}

-- | A simple, but complete, tutorial for  how to use "Logic.Ltl". This does
-- not cover
--
-- - using higher-order effects in the LTL setting, and
--
-- - combining several different effects in one test scenario.
module Examples.Ltl.Simple where

import Control.Monad.State
import Data.Map (Map)
import qualified Data.Map as Map
<<<<<<< HEAD
import Effect
import Effect.Fail
import Effect.Fail.Passthrough ()
=======
>>>>>>> 6cec37f7
import Effect.TH
import Language.Haskell.TH (varT)
import Logic.Ltl

-- * Example domain and implementation

-- $doc
-- It's easiest to use this library if you have a type class of monads that
-- captures the behaviour you want to test. For the sake of this tutorial, let's
-- take a key-value-store.

class (MonadFail m) => MonadKeyValue k v m where
  storeValue :: k -> v -> m ()
  getValue :: k -> m (Maybe v)
  deleteValue :: k -> m ()

-- $doc
-- From this type class, we can write a few test cases,
-- corresponding to a serie of actions over key-value-store.

swapTrace :: (MonadKeyValue String Integer m) => m (Integer, Integer)
swapTrace = do
  storeValue "a" 1
  storeValue "b" 2
  Just a <- getValue @_ @Integer "a"
  Just b <- getValue @_ @Integer "b"
  storeValue "a" b
  storeValue "b" a
  Just a' <- getValue @_ @Integer "a"
  Just b' <- getValue @_ @Integer "b"
  return (a', b')

deleteTrace :: (MonadKeyValue String Integer m) => m Integer
deleteTrace = do
  storeValue "a" 1
  storeValue "b" 2
  deleteValue @_ @Integer "a"
  storeValue "a" 2
  Just a <- getValue @_ @Integer "a"
  return a

-- $doc
-- What we'll test is an implementation of 'MonadKeyValue'. We'll implement it
-- very simply, but note that the implementation of 'deleteValue' is wrong: we
-- never delete anything from the store. We'll "find" this mistake later on.

type KeyValueT k v = StateT (Map k v)

runKeyValueT :: Map k v -> KeyValueT k v m a -> m (a, Map k v)
runKeyValueT = flip runStateT

instance (Ord k, MonadFail m) => MonadKeyValue k v (KeyValueT k v m) where
  storeValue k v = modify $ Map.insert k v
  getValue k = gets $ Map.lookup k
  deleteValue _ = return ()

-- * Using the effect system

-- $doc
-- This library based on a custom effect system. The central type is @'AST' ops
-- a@. It describes abstract syntax trees of monadic computations which use
-- operations from the list @ops@ of /effect types/, and return an @a@. Such
-- 'AST's will be /interpreted/ in various ways to obtain interesting test
-- cases.
--
-- So, we'll have to write an effect type for the key-value store. The
-- constructors of that effect type will correspond to the methods of the
-- class 'MonadKeyValue'. We can think of them as abstract representations that
-- stand for the methods.
--
-- The kind of effect types is
--
-- > Effect = (Type -> Type) -> Type -> Type
--
-- The @(Type -> Type)@ parameter doesn't interest us here; it is the "nesting"
-- monad used for higher order effects. The second parameter is the return type
-- of the method.
--
-- There's a macro that will write such an effect type for us, and give it the
-- name @MonadKeyValueEffect@:

defineEffectType ''MonadKeyValue

-- $doc
-- Now, we have to make the rest of the machinery aware that we want to use the
-- effect type we just defined as the abtract representation for
-- @MonadKeyValue@:

<<<<<<< HEAD
makeReification
  (\_ ops -> [t|(EffectInject FailEffect $(varT ops))|])
  ''MonadKeyValue
  ''KeyValueEffect

makeInterpretation
  (\_ _ -> [t|()|])
  ''MonadKeyValue
  ''KeyValueEffect
=======
makeEffect ''MonadKeyValue ''MonadKeyValueEffect
>>>>>>> 6cec37f7

-- $doc
-- If the constructor names of 'MonadKeyValueEffect' are the method names of
-- 'MonadKeyValue' (starting with an upper case letter) and the types match,
-- the Template Haskell macro 'makeEffect' will generate two instance
-- definitions:
--
-- The "reification" instance
--
-- > instance (EffectInject (MonadKeyValueEffect k v) ops) => MonadKeyValue k v (AST ops) where
--
-- says that, if @MonadKeyValueEffect k v@ is an element of the list of effects
-- @ops@, then an 'AST' that uses the effect list @ops@ is an instance of
-- @MonadKeyValue k v@. This will allow us to write 'AST's using the familiar
-- syntax of 'MonadKeyValue'.
--
-- The "interpretation" instance
--
-- > instance (MonadKeyValue k v m) => InterpretEffect m (MonadKeyValueEffect k v) where
--
-- says that the @MonadKeyValueEffect k v@ can be interpreted into any
-- @MonadKeyValue k v@.
--
-- If you have to add extra constraints to the instances, you can use the more
-- flexible macros 'makeReification' and 'makeInterpretation'.
--
--
-- If all effects in an 'AST' have a suitable 'InterpretEffect' instance,
-- you'll be able to interpret the complete 'AST' with functions like
-- 'interpretAST'. So, what we've accomplished up to now is just as in any
-- other effect system: we have a single monad 'AST' that is parametrised on
-- the effect(s) you want to use, and an "interpetation" function that turns
-- the "staged" computations in 'AST's into actual computations in your domain
-- of interest.
--
-- At the very least, 'makeEffect' and friends will need the following language
-- extensions:
--
-- > {-# LANGUAGE ConstraintKinds #-}
-- > {-# LANGUAGE FlexibleContexts #-}
-- > {-# LANGUAGE FlexibleInstances #-}
-- > {-# LANGUAGE KindSignatures #-}
-- > {-# LANGUAGE MultiParamTypeClasses #-}
-- > {-# LANGUAGE TemplateHaskell #-}
--
-- For effect types with parameters (like @k@ and @v@ in 'MonadKeyValueEffect',
-- you'll also need
--
-- > {-# LANGUAGE ScopedTypeVariables #-}
-- > {-# LANGUAGE TypeApplications #-}
--
-- There are scenarios where you might also need 'UndecidableInstances' but
-- we'll not discuss these here.

-- * Defining a type of single-step modifications

-- $doc
-- The module "Logic.Ltl" implements one way to turn the effect system into a
-- testing tool. Its idea is to change the interpretaion of an 'AST' by
-- applying single-step modifications to some actions it contains. A formula in an
-- LTL-like language determines when to apply the single-step modifications.
--
-- So, we first need a type of single-step modifications. These have no
-- intrinsic meaning, but will only be explained by the 'InterpretLtl'
-- instance.

data KeyValueMod k = KeyValueMod
  { toIgnoreOverride :: Bool,
    transformation :: k -> k
  }

renameKey :: (k -> k) -> KeyValueMod k
renameKey f = KeyValueMod {toIgnoreOverride = False, transformation = f}

noStoreOverride :: KeyValueMod k
noStoreOverride = KeyValueMod {toIgnoreOverride = True, transformation = id}

-- $doc
-- The evaluation of 'Ltl' formulas sometimes makes it necessary to try
-- applying two 'SingleStepMod's on the same step. The 'Semigroup' instance
-- describes how they should combine. (In our example, it's very simple,
-- because there is only one 'SingleStepMod', namely 'ConcatIfReplace'.)

-- TODO write something about commutativity
-- copy warning for LtlAnd

instance Semigroup (KeyValueMod k) where
  mod1 <> mod2 =
    KeyValueMod
      { toIgnoreOverride = toIgnoreOverride mod1 || toIgnoreOverride mod2,
        transformation = transformation mod1 . transformation mod2
      }

-- $doc
-- The 'InterpretLtl' instance is the heart of this while operation, since it
-- describes how we to apply 'SingleStepMod's to 'MonadKeyValueEffect's. We
-- have to write a function
--
-- > interpretLtl :: MonadKeyValueEffect k v dummy a -> SingleStepMod -> m (Maybe a)
--
-- which describes for each 'MonadKeyValueEffect' if and how it is modified by each
-- modification. If the modification applies, it should return 'Just',
-- otherwise 'Nothing'. The @dummy@ type argument to 'MonadKeyValueEffect' isn't
-- interesting to us here, it'll only be relevant for higer-order effects.
--
-- In our example, we make it so that the meaning of 'ConcatIfReplace' is: "If
-- you see a @'StoreValue' key value@ and there's already some @oldValue@ for
-- that @key@ in the store, don't just store @value@, store @oldValue <>
-- newValue@."
--
-- Note that this meaning of 'ConcatIfReplace' depends on the state of the
-- store. Herein lies a strength of this framework: what we're doing is really
-- more general than generating a list of 'AST's and evaluating them in a
-- second step. The parameters and applicability of the modification we apply
-- at the @n@-th step may depend on information we know only after having run
-- (and modified) the first @n-1@ steps.

<<<<<<< HEAD
instance (MonadKeyValue k v m) => InterpretLtl (KeyValueMod k) m (KeyValueEffect k v) where
  interpretLtl (StoreValue key nVal) = Apply $ \modif -> do
    val <- getValue @k @v key
    case (val, toIgnoreOverride modif) of
      (Just _, True) -> return (Just ())
      (Nothing, True) -> return Nothing
      (_, False) -> storeValue (transformation modif key) nVal >> return (Just ())
  interpretLtl (DeleteValue key) = Apply $ \modif ->
    if toIgnoreOverride modif
      then return Nothing
      else deleteValue @k @v (transformation modif key) >> return (Just ())
  interpretLtl (GetValue key) = Apply $ \modif ->
    if toIgnoreOverride modif
      then return Nothing
      else Just <$> getValue @k @v (transformation modif key)
=======
instance (Semigroup v, MonadKeyValue k v m) => InterpretLtl SingleStepMod m (MonadKeyValueEffect k v) where
  interpretLtl (StoreValue key val) = Apply $ \ConcatIfReplace -> do
    -- the type application is needed here to get around the otherwise
    -- ambiguous type @v@:
    mv <- getValue @k @v key
    case mv of
      Just oldVal -> storeValue key (oldVal <> val) >> return (Just ())
      Nothing -> return Nothing
  interpretLtl _ = Ignore
>>>>>>> 6cec37f7

-- * Interpreting modified 'AST's

-- $doc
--
-- The module "Logic.Ltl" provides the wrapper type @'LtlAST' mod ops@, which
-- is an 'AST' in which you'll have access to the function
--
-- > modifyLtl :: Ltl mod -> LtlAST mod ops a -> LtlAST mod ops a
--
-- This is what makes it possible to deploy composite 'Ltl' modifications: wrap
-- the part of the computation you want to modify in 'modifyLtl' with the 'Ltl'
-- formula of your choice.
--
-- The module also provides
<<<<<<< HEAD
-- - All of the effects in @ops@ have an 'InterpretLtl mod m' instance (this is
--   the 'InterpretEffectsLtl' constraint).
=======
--
-- > interpretLtlAST :: forall mod m ops a. (Semigroup mod, MonadPlus m, InterpretEffectsLtl mod m tags ops) => LtlAST mod ops a -> m a
--
-- which interprets the @'LtlAST' mod ops@ into any suitable monad @m@. Here,
-- "suitable" means:
--
-- - All of the effects in @ops@ have one of the following three instances:
--
--     - @InterpretLtl mod m@ (this is what we have here)
--
--     - @InterpretLtlHigherOrder mod m@ (this is for higher order effect
--       types, we're not interested in that here)
--
--     - @InterpretEffectStateful (Const [Ltl mod]) m@ (this is a low-level
--       class used to implement the LTL framework itself, and we're /not at all/
--       interested in it here)
>>>>>>> 6cec37f7
--
-- - @m@ is a 'MonadPlus'. This is necessary because there might be several
--   ways to satisfy an 'Ltl' formula. The whole point of using 'Ltl' do describe
--   modifications of a single trace is to try /all/ of the possible ways to
--   apply the formula.
--
-- Using 'interpretLtlAST', we can write a convenience function that will
-- interpret an 'LtlAST' of 'MonadKeyValueEffect's and return the final return value
-- and state of the store:
--
-- Note how we type-apply 'interpretLtlAST' to alist of "tags" of kind
-- 'LtlInstanceKind': These tags speficy, in order, which of the three
-- instances described above we expect the effects to have.

interpretAndRun ::
  (Ord k, InterpretLtl (KeyValueMod k) (KeyValueT k v []) (KeyValueEffect k v)) =>
  Map k v ->
<<<<<<< HEAD
  LtlAST (KeyValueMod k) '[KeyValueEffect k v, FailEffect] a ->
=======
  LtlAST SingleStepMod '[MonadKeyValueEffect k v] a ->
>>>>>>> 6cec37f7
  [(a, Map k v)]
interpretAndRun initialState acts = runKeyValueT initialState $ interpretLtlAST @'[InterpretLtlTag, InterpretEffectStatefulTag] acts

-- * A few example traces

-- ** 'somewhere' and 'everywhere'

-- $doc
-- By for the most commonly used 'Ltl' formula is 'somewhere'. The 'LtlAST'
-- describes the three traces you get by applying @x@ to @act1@, @act2@, and
-- @act3@, while leaving the other actions unmodified. Only traces where @x@
-- was /successfully/ applied will be returned by 'interpretLTLAST', though. This means
-- that our first example will return an empty list, since 'ConcatIfReplace'
-- never applies (as we never 'storeValue' for a key that's already present).
--
-- >>> exampleSomewhereSwap
-- [((1,1),fromList [("a",1),("anew",2),("b",1)]),((2,2),fromList [("a",2),("b",2),("bnew",1)])]

appendNew :: KeyValueMod String
appendNew = renameKey (++ "new")

exampleSomewhereSwap :: [((Integer, Integer), Map String Integer)]
exampleSomewhereSwap =
  interpretAndRun mempty $
    modifyLtl (somewhere noStoreOverride) swapTrace

-- $doc
-- In the next example, we'll expect two results, because there are two
-- positions in which 'ConcatIfReplace' applies, namely the second and third
-- 'storeValue'. Let's explain the two results:
--
-- - If we apply 'ConcatIfReplace' to the second 'storeValue', the store will
--   hold @\"Hello\"@ for key @1@, so we'll store @\"Hello my\"@. However, this is
--   invisible in the result, because the third 'storeValue' will overwrite this
--   with "friend".
--
-- - If we apply 'ConcatIfReplace' to the third 'storeValue', the store will hold
--   @\"my\"@ at key @1@, so we'll store @\"my friend\"@. Since there are no more
--   'storeValue' operations after that, that's also what we see in the result.
--
-- >>> exampleSomewhereDelete
-- [(2,fromList [("a",2),("anew",1),("b",2)]),(2,fromList [("a",2),("bnew",2)]),(2,fromList [("a",2),("b",2)]),(1,fromList [("a",1),("anew",2),("b",2)])]

exampleSomewhereDelete :: [(Integer, Map String Integer)]
exampleSomewhereDelete =
  interpretAndRun mempty $
    modifyLtl (somewhere noStoreOverride) deleteTrace

-- $doc
-- Another very commonly used 'Ltl' formula is 'everywhere'. It applies the
-- given single-step modification to every action in the 'AST'.
--
-- This means that our next example will again return the empty list, since
-- 'ConcatIfReplace' isn't applicable on the first 'storeValue'.
--
-- >>> exampleEverywhereCorrect
-- [(1,2)]

exampleEverywhereCorrect :: [(Integer, Integer)]
exampleEverywhereCorrect =
  fst <$> interpretAndRun mempty (modifyLtl (everywhere noStoreOverride) swapTrace)

-- $doc
--
-- >>> exampleEverywhereBug
-- [1]

exampleEverywhereBug :: [Integer]
exampleEverywhereBug =
  fst <$> interpretAndRun mempty (modifyLtl (everywhere noStoreOverride) deleteTrace)

-- $doc
-- Note that, unlike 'somewhere', 'everywhere' doesn't imply that any
-- modification is applied. Applying 'everywhere' to an empty trace is
-- successful, and returns one result:
--
-- >>> exampleEverywhereEmpty
-- [((),fromList [])]

exampleEverywhereEmpty :: [((), Map String Integer)]
exampleEverywhereEmpty =
  interpretAndRun mempty $
    modifyLtl (everywhere appendNew) $
      return ()

-- ** 'there'

-- $doc
-- We can make the modification applicable, and return the expected @"Hello my
-- friend"@ at key @1@, if we only apply 'everywhere' after the first action:
-- This requires a custom formula using @'LtlNext' which starts on next step.
--
-- >>> exampleThereEmpty
-- []

exampleThereEmpty :: [Integer]
exampleThereEmpty =
  fst <$> interpretAndRun mempty (modifyLtl (there 4 appendNew) deleteTrace)

-- >>> exampleThereBug
-- [1]

exampleThereBug :: [Integer]
exampleThereBug =
  fst <$> interpretAndRun mempty (modifyLtl (there 3 noStoreOverride) deleteTrace)

-- ** Custom 'Ltl' formulas

-- $doc
-- There are many possibilities for custom formulas. Please refer to the
-- documentation
-- of 'Ltl'.<|MERGE_RESOLUTION|>--- conflicted
+++ resolved
@@ -22,12 +22,9 @@
 import Control.Monad.State
 import Data.Map (Map)
 import qualified Data.Map as Map
-<<<<<<< HEAD
 import Effect
 import Effect.Fail
 import Effect.Fail.Passthrough ()
-=======
->>>>>>> 6cec37f7
 import Effect.TH
 import Language.Haskell.TH (varT)
 import Logic.Ltl
@@ -116,19 +113,7 @@
 -- effect type we just defined as the abtract representation for
 -- @MonadKeyValue@:
 
-<<<<<<< HEAD
-makeReification
-  (\_ ops -> [t|(EffectInject FailEffect $(varT ops))|])
-  ''MonadKeyValue
-  ''KeyValueEffect
-
-makeInterpretation
-  (\_ _ -> [t|()|])
-  ''MonadKeyValue
-  ''KeyValueEffect
-=======
 makeEffect ''MonadKeyValue ''MonadKeyValueEffect
->>>>>>> 6cec37f7
 
 -- $doc
 -- If the constructor names of 'MonadKeyValueEffect' are the method names of
@@ -246,7 +231,6 @@
 -- at the @n@-th step may depend on information we know only after having run
 -- (and modified) the first @n-1@ steps.
 
-<<<<<<< HEAD
 instance (MonadKeyValue k v m) => InterpretLtl (KeyValueMod k) m (KeyValueEffect k v) where
   interpretLtl (StoreValue key nVal) = Apply $ \modif -> do
     val <- getValue @k @v key
@@ -262,17 +246,6 @@
     if toIgnoreOverride modif
       then return Nothing
       else Just <$> getValue @k @v (transformation modif key)
-=======
-instance (Semigroup v, MonadKeyValue k v m) => InterpretLtl SingleStepMod m (MonadKeyValueEffect k v) where
-  interpretLtl (StoreValue key val) = Apply $ \ConcatIfReplace -> do
-    -- the type application is needed here to get around the otherwise
-    -- ambiguous type @v@:
-    mv <- getValue @k @v key
-    case mv of
-      Just oldVal -> storeValue key (oldVal <> val) >> return (Just ())
-      Nothing -> return Nothing
-  interpretLtl _ = Ignore
->>>>>>> 6cec37f7
 
 -- * Interpreting modified 'AST's
 
@@ -288,10 +261,6 @@
 -- formula of your choice.
 --
 -- The module also provides
-<<<<<<< HEAD
--- - All of the effects in @ops@ have an 'InterpretLtl mod m' instance (this is
---   the 'InterpretEffectsLtl' constraint).
-=======
 --
 -- > interpretLtlAST :: forall mod m ops a. (Semigroup mod, MonadPlus m, InterpretEffectsLtl mod m tags ops) => LtlAST mod ops a -> m a
 --
@@ -308,7 +277,6 @@
 --     - @InterpretEffectStateful (Const [Ltl mod]) m@ (this is a low-level
 --       class used to implement the LTL framework itself, and we're /not at all/
 --       interested in it here)
->>>>>>> 6cec37f7
 --
 -- - @m@ is a 'MonadPlus'. This is necessary because there might be several
 --   ways to satisfy an 'Ltl' formula. The whole point of using 'Ltl' do describe
@@ -324,13 +292,9 @@
 -- instances described above we expect the effects to have.
 
 interpretAndRun ::
-  (Ord k, InterpretLtl (KeyValueMod k) (KeyValueT k v []) (KeyValueEffect k v)) =>
+  (Ord k, InterpretLtl (KeyValueMod k) (KeyValueT k v []) (MonadKeyValueEffect k v)) =>
   Map k v ->
-<<<<<<< HEAD
-  LtlAST (KeyValueMod k) '[KeyValueEffect k v, FailEffect] a ->
-=======
-  LtlAST SingleStepMod '[MonadKeyValueEffect k v] a ->
->>>>>>> 6cec37f7
+  LtlAST (KeyValueMod k) '[MonadKeyValueEffect k v, FailEffect] a ->
   [(a, Map k v)]
 interpretAndRun initialState acts = runKeyValueT initialState $ interpretLtlAST @'[InterpretLtlTag, InterpretEffectStatefulTag] acts
 
