--- conflicted
+++ resolved
@@ -83,45 +83,8 @@
       Just b ->
         when (truthy @v b) $ acts >> while @k @v test acts
 
-<<<<<<< HEAD
--- TODO after merging PR#2: replace the following up to (***) with
---
--- > defineEffectType ''MonadMiniLang
--- > makeEffect ''MonadMiniLang ''MonadMiniLangEffect
---
--- and reference the explanation in the first tutorial
---
-
-data MiniLangEffect k v :: Effect where
-  IfThenElse :: k -> m a -> m a -> MiniLangEffect k v m a
-  While :: k -> m () -> MiniLangEffect k v m ()
-
-makeReification
-  ( \[k, v] ops ->
-      [t|
-        ( Truthy $(varT v),
-          EffectInject (KeyValueEffect $(varT k) $(varT v)) $(varT ops)
-        )
-        |]
-  )
-  ''MonadMiniLang
-  ''MiniLangEffect
-
-makeInterpretation
-  (\_ _ -> [t|()|])
-  ''MonadMiniLang
-  ''MiniLangEffect
-=======
-data MonadMiniLangEffect k v :: Effect where
-  IfThenElse :: k -> m a -> m a -> MonadMiniLangEffect k v m a
-  While :: k -> m () -> MonadMiniLangEffect k v m ()
-
--- TODO make the error message nicer when we forget constraints on ops
-
+defineEffectType ''MonadMiniLang
 makeEffect ''MonadMiniLang ''MonadMiniLangEffect
->>>>>>> 6cec37f7
-
--- (***)
 
 -- $doc
 -- For our little programming language, let's have booleans and integers, and
@@ -134,7 +97,6 @@
   truthy (MLBool b) = b
   truthy (MLInteger i) = i /= 0
 
-<<<<<<< HEAD
 -- $doc
 -- This next instance is what this tutorial is about. It makes the evaluation
 -- of 'Ltl' formulas pass into the two higher-order effects 'IfThenElse' and
@@ -150,10 +112,7 @@
 --
 -- TODO: explain it really thoroughly.
 
-instance (MonadMiniLang String MiniLangValue m) => InterpretLtlHigherOrder x m (MiniLangEffect String MiniLangValue) where
-=======
 instance (MonadMiniLang String MiniLangValue m) => InterpretLtlHigherOrder x m (MonadMiniLangEffect String MiniLangValue) where
->>>>>>> 6cec37f7
   interpretLtlHigherOrder (IfThenElse cond l r) = Nested $
     \evalAST ltls -> do
       ifThenElse @String @MiniLangValue
